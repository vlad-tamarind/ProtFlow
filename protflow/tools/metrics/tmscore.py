'''Runner Module to calculate protparams'''
# import general
import os
import glob

# import dependencies
import pandas as pd

# import customs
import protflow
from protflow.poses import Poses
from protflow.runners import Runner, RunnerOutput, col_in_df
from protflow.jobstarters import JobStarter
from protflow.config import PROTFLOW_ENV
from protflow.utils.metrics import calc_sc_tm

class TMalign(Runner):
    '''
    Class handling the calculation of TM scores to compare to protein structures (sequence-length independent). Structures will be superimposed before calculation. See https://zhanggroup.org/TM-align/ or 10.1093/nar/gki524 for more information.
    '''
    def __init__(self, jobstarter: str = None, application: str = None):
        self.jobstarter = jobstarter
        self.name = "tmscore.py"
        self.index_layers = 0
<<<<<<< HEAD
        self.application = application or os.path.join(PROTFLOW_ENV, "TMalign")
=======
        self.application = self._check_install(application or os.path.join(PROTFLOW_ENV, "TMalign"))
>>>>>>> 55c17087

    def __str__(self):
        return "TMalign"

    def _check_install(self, application_path) -> str:
        '''checks if TMalign is installed in the environment'''
        if not os.path.isfile(application_path):
            raise ValueError(f"Could not find executable for TMalign at {application_path}. Did you set it up in your protflow environment? If not, either install it in your protflow env with 'conda install -c bioconda tmalign' or in any other environment and provide the path to the application with the :application: parameter when initializing a TMalign() runner instance.")
        return application_path


    ########################## Calculations ################################################
    def run(self, poses: Poses, prefix: str, ref_col: str, sc_tm_score: bool = True, options: str = None, pose_options: str = None, overwrite: bool = False, jobstarter: JobStarter = None) -> None: # pylint: disable=W0237
        '''
        Calculates the TMscore between poses and a reference structure. It is recommended to use TM_score_ref, as this is normalized by length of the reference structure. Also returns a self consistency score 
        which indicates how many poses with the same reference pose are above the <selfconsistency_tm_cutoff>, indicating the designability of the reference pose. 
            <poses>                     input poses
            <prefix>                    prefix for run
            <ref_col>                   column containing paths to pdb used as reference for TM score calculation
            <sc_tm_score>               if True, calculates sc-TM score (highest TM-Score) for each backbone in ref_col and adds it into the column {prefix}_sc_tm
            <options>                   cmd-line options for TMalign
            <pose_options>              name of poses.df column containing options for TMalign
            <overwrite>                 if previously generated scorefile is found, read it in or run calculation again?
            <jobstarter>                define jobstarter (since protparam is quite fast, it is recommended to run it locally)
        '''
        # setup runner and files
        work_dir, jobstarter = self.generic_run_setup(
            poses=poses,
            prefix=prefix,
            jobstarters=[jobstarter, self.jobstarter, poses.default_jobstarter]
        )

        scorefile = os.path.join(work_dir, f"{prefix}_TM.{poses.storage_format}")
        if (scores := self.check_for_existing_scorefile(scorefile=scorefile, overwrite=overwrite)) is not None:
            output = RunnerOutput(poses=poses, results=scores, prefix=prefix).return_poses()
            if sc_tm_score:
                output.df = calc_sc_tm(input_df=output.df, name=f"{prefix}_sc_tm", ref_col=ref_col, tm_col=f"{prefix}_TM_score_ref")
                print([x for x in output.df.columns if prefix in x])
            return output


        # prepare pose options
        pose_options = self.prep_pose_options(poses, pose_options)

        # prepare references:
        ref_l = self.prep_ref(ref=ref_col, poses=poses)

        cmds = []
        for pose, ref, pose_opts in zip(poses.df['poses'].to_list(), ref_l, pose_options):
            cmds.append(self.write_cmd(pose_path=pose, ref_path=ref, output_dir=work_dir, options=options, pose_options=pose_opts))

        num_cmds = jobstarter.max_cores
        if num_cmds > len(poses.df.index):
            num_cmds = len(poses.df.index)

        # create batch commands
        cmd_sublists = protflow.jobstarters.split_list(cmds, n_sublists=num_cmds)
        cmds = []
        for sublist in cmd_sublists:
            cmds.append("; ".join(sublist))

        # run command
        jobstarter.start(
            cmds = cmds,
            jobname = "TM",
            output_path = work_dir
        )

        scores = self.collect_scores(output_dir=work_dir)

        scores = scores.merge(poses.df[['poses', 'poses_description', ref_col]], left_on="description", right_on="poses_description").drop('poses_description', axis=1)
        scores = scores.rename(columns={"poses": "location"})

        #if selfconsistency_tm_cutoff:
        #    dfs = []
        #    for ref, df in scores.groupby(ref_col, sort=False):
        #        above_cutoff = (df['TM_score_ref'] > selfconsistency_tm_cutoff).sum()
        #        df['self_consistency_score'] = above_cutoff / len(df.index)
        #        dfs.append(df)
        #    scores = pd.concat(dfs).reset_index(drop=True)

        # write output scorefile
        self.save_runner_scorefile(scores=scores, scorefile=scorefile)

        # create standardised output for poses class:
        output = RunnerOutput(poses=poses, results=scores, prefix=prefix).return_poses()
        if sc_tm_score:
            output.df = calc_sc_tm(input_df=output.df, name=f"{prefix}_sc_tm", ref_col=ref_col, tm_col=f"{prefix}_TM_score_ref")
            print([x for x in output.df.columns if prefix in x])
        return output

    def prep_ref(self, ref: str, poses: Poses) -> list[str]:
        '''Preps ref_col parameter for TMalign:
        If ref points to a .pdb file, return list of .pdb-files as ref_l.
        If ref points to a column in the Poses DataFrame, then return the column's entries as a list.'''
        if not isinstance(ref, str):
            raise ValueError(f"Parameter :ref: must be string and either refer to a .pdb file or to a column in poses.df!")
        if ref.endswith(".pdb"):
            return [ref for _ in poses]

        # check if reference column exists in poses.df
        col_in_df(poses.df, ref)
        return poses.df[ref].to_list()

    def write_cmd(self, pose_path: str, ref_path: str, output_dir: str, options: str = None, pose_options: str = None) -> str:
        '''Writes Command to run ligandmpnn.py'''
        # parse options
        opts, flags = protflow.runners.parse_generic_options(options, pose_options, sep="-")
        opts = " ".join([f"-{key}={value}" for key, value in opts.items()])
        flags = " -" + " -".join(flags) if flags else ""

        # parse options
        opts, flags = protflow.runners.parse_generic_options(options, pose_options)
        opts = " ".join([f"-{key}={value}" for key, value in opts.items()]) if opts else ""
        flags = " -" + " -".join(flags) if flags else ""

        # define scorefile names
        scorefile = os.path.join(output_dir, f"{os.path.splitext(os.path.basename(pose_path))[0]}.tmout")

        # compile command
        run_string = f"{self.application} {pose_path} {ref_path} {opts} {flags} > {scorefile}"

        return run_string

    def collect_scores(self, output_dir:str) -> pd.DataFrame:
        '''Collects scores of TMalign runs.'''
        def extract_scores(score_path:str) -> pd.Series:
            '''
            extract TM scores from scorefile, return a Series
            '''

            tm_scores = {}
            with open(score_path, 'r', encoding="UTF-8") as f:
                for line in f:
                    if line.startswith("Aligned length"):
                        tm_scores['num_aligned_res'] = int(line.split()[2].replace(',', ''))
                        tm_scores['RMSD'] = float(line.split()[4].replace(',', ''))
                        tm_scores['n_identical/n_aligned'] = float(line.split()[6])
                        continue
                    elif line.startswith("TM-score") and "Chain_1" in line:
                        # TM score normalized by length of the pose structure
                        tm_scores['TM_score_pose'] = float(line.split()[1])
                        continue
                    elif line.startswith("TM-score") and "Chain_2" in line:
                        # TM score normalized by length of the reference (this is what should be used)
                        tm_scores['TM_score_ref'] = float(line.split()[1])
                        continue
                    elif line.startswith("TM-score") and "average" in line:
                        # if -a flag was provided to TMalign, a TM score normalized by the average length of pose and reference will be calculated
                        tm_scores['TM_score_average'] = float(line.split()[1])

            tm_scores['description'] = os.path.splitext(os.path.basename(score_path))[0]

            # check if scores were present in scorefile
            if not any('TM_score' in key for key in tm_scores):
                raise RuntimeError(f"Could not find any TM scores in {score_path}!")
            return pd.Series(tm_scores)

        # collect scorefiles
        scorefiles = glob.glob(os.path.join(output_dir, "*.tmout"))

        scores = [extract_scores(file) for file in scorefiles]
        scores = pd.DataFrame(scores).reset_index(drop=True)

        return scores

class TMscore(Runner):
    '''
    Class handling the calculation of TM scores to compare to protein structures (sequence-length independent). Structures will NOT be superimposed before calculation. See https://zhanggroup.org/TM-score/ or 10.1093/nar/gki524 for more information.
    '''
    def __init__(self, jobstarter: str = None, application: str = None):
        self.jobstarter = jobstarter
        self.name = "tmscore.py"
        self.index_layers = 0
        self.application = application or os.path.join(PROTFLOW_ENV, "TMscore")

    def __str__(self):
        return self.name

    ########################## Calculations ################################################
    def run(self, poses: Poses, prefix: str, ref_col: str, options: str = None, pose_options: str = None, overwrite: bool = False, jobstarter: JobStarter = None) -> None: # pylint: disable=W0237
        '''
        Calculates the TMscore between poses and a reference structure.
            <poses>                 input poses
            <prefix>                prefix for run
            <ref_col>               column containing paths to pdb used as reference for TM score calculation
            <options>               cmd-line options for TMscore
            <pose_option>           name of poses.df column containing options for TMscore
            <overwrite>             if previously generated scorefile is found, read it in or run calculation again?
            <jobstarter>            previously defined jobstarter
        '''

        work_dir, jobstarter = self.generic_run_setup(
            poses=poses,
            prefix=prefix,
            jobstarters=[jobstarter, self.jobstarter, poses.default_jobstarter]
        )
        scorefile = os.path.join(work_dir, f"{prefix}_TM.{poses.storage_format}")
        if (scores := self.check_for_existing_scorefile(scorefile=scorefile, overwrite=overwrite)) is not None:
            output = RunnerOutput(poses=poses, results=scores, prefix=prefix)
            return output.return_poses()

        # check if reference column exists in poses.df
        col_in_df(poses.df, ref_col)

        # prepare pose options
        pose_options = self.prep_pose_options(poses, pose_options)

        cmds = []
        for pose, ref, pose_opts in zip(poses.df['poses'].to_list(), poses.df[ref_col].to_list(), pose_options):
            cmds.append(self.write_cmd(pose_path=pose, ref_path=ref, output_dir=work_dir, options=options, pose_options=pose_opts))

        num_cmds = jobstarter.max_cores
        if num_cmds > len(poses.df.index):
            num_cmds = len(poses.df.index)

        # create batch commands
        cmd_sublists = protflow.jobstarters.split_list(cmds, n_sublists=num_cmds)
        cmds = []
        for sublist in cmd_sublists:
            cmds.append("; ".join(sublist))

        # run command
        jobstarter.start(
            cmds = cmds,
            jobname = "TM",
            output_path = work_dir
        )

        scores = self.collect_scores(output_dir=work_dir)

        scores = scores.merge(poses.df[['poses', 'poses_description']], left_on="description", right_on="poses_description").drop('poses_description', axis=1)
        scores = scores.rename(columns={"poses": "location"})

        # write output scorefile
        self.save_runner_scorefile(scores=scores, scorefile=scorefile)

        # create standardised output for poses class:
        output = RunnerOutput(poses=poses, results=scores, prefix=prefix)
        return output.return_poses()

    def write_cmd(self, pose_path: str, ref_path: str, output_dir: str, options: str = None, pose_options: str = None ) -> str:
        '''Writes Command to run TM-Score'''
        # parse options
        opts, flags = protflow.runners.parse_generic_options(options, pose_options, sep="-")
        opts = " ".join([f"-{key}={value}" for key, value in opts.items()])
        flags = " -" + " -".join(flags) if flags else ""

        # parse options
        opts, flags = protflow.runners.parse_generic_options(options, pose_options)
        opts = " ".join([f"-{key}={value}" for key, value in opts.items()]) if opts else ""
        flags = " -" + " -".join(flags) if flags else ""

        # define scorefile names
        scorefile = os.path.join(output_dir, f"{os.path.splitext(os.path.basename(pose_path))[0]}.tmout")

        # compile command
        run_string = f"{self.application} {pose_path} {ref_path} {opts} {flags} > {scorefile}"

        return run_string

    def collect_scores(self, output_dir: str) -> pd.DataFrame:
        '''Collects scores of TMAlign or TMScore runs.'''
        def extract_scores(score_path:str) -> pd.Series:
            '''
            extract TM scores from scorefile, return a Series
            '''

            tm_scores = {}
            with open(score_path, 'r', encoding="UTF-8") as f:
                for line in f:
                    # extract scores
                    if line.startswith("TM-score"):
                        tm_scores['TM_score_ref'] = float(line.split()[2])
                    elif line.startswith("MaxSub-score"):
                        tm_scores['MaxSub_score'] = float(line.split()[1])
                    elif line.startswith("GDT-TS-score"):
                        tm_scores['GDT-TS_score'] = float(line.split()[1])
                    elif line.startswith("GDT-HA-score"):
                        tm_scores['GDT-HA_score'] = float(line.split()[1])
            tm_scores['description'] = os.path.splitext(os.path.basename(score_path))[0]

            # check if scores were present in scorefile
            if len(list(tm_scores)) < 2:
                raise RuntimeError(f"Could not find any TM scores in {score_path}!")
            return pd.Series(tm_scores)

        # collect scorefiles
        scorefiles = glob.glob(os.path.join(output_dir, "*.tmout"))

        scores = [extract_scores(file) for file in scorefiles]
        scores = pd.DataFrame(scores).reset_index(drop=True)

        return scores<|MERGE_RESOLUTION|>--- conflicted
+++ resolved
@@ -22,11 +22,7 @@
         self.jobstarter = jobstarter
         self.name = "tmscore.py"
         self.index_layers = 0
-<<<<<<< HEAD
-        self.application = application or os.path.join(PROTFLOW_ENV, "TMalign")
-=======
         self.application = self._check_install(application or os.path.join(PROTFLOW_ENV, "TMalign"))
->>>>>>> 55c17087
 
     def __str__(self):
         return "TMalign"
